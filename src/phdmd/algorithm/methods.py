from phdmd.algorithm.dmd import iodmd, operator_inference
from phdmd.algorithm.phdmd import phdmd
from phdmd.algorithm.phdmdh import phdmdh
from phdmd.utils.system import to_lti, to_phlti

from matplotlib import pyplot as plt

class Method:
    """
    Base class for all methods.
    """
    def __init__(self, name):
        self.name = name

    def __call__(self, X, Y, U, delta_t, H):
        pass


class IODMDMethod(Method):
    def __init__(self):
        super().__init__('DMD')

    def __call__(self, X, Y, U, delta_t, H):
        n = X.shape[0]
        AA_dmd, e = iodmd(X, Y, U)
        lti_dmd = to_lti(AA_dmd, n=n, no_feedtrough=True, sampling_time=delta_t)
        return lti_dmd


class OIMethod(Method):
    def __init__(self):
        super().__init__('OI')

    def __call__(self, X, Y, U, delta_t, H):
        n = X.shape[0]
        AA_dmd, e = operator_inference(X, Y, U, delta_t, H)
        lti_dmd = to_lti(AA_dmd, n=n, E=H, no_feedtrough=True)

        return lti_dmd


class PHDMDMethod(Method):
    def __init__(self):
        super().__init__('pHDMD')

<<<<<<< HEAD
    def __call__(self, X, Y, U, delta_t, H, use_Berlin = None, Q=None):
=======
    def __call__(self, X, Y, U, delta_t, H, dXdt=None):
>>>>>>> 80cba1c4
        n = X.shape[0]
        J, R, e = phdmd(X, Y, U, delta_t=delta_t, H=H, dXdt=dXdt)
        phlti = to_phlti(J, R, n=n, E=H, no_feedtrough=True)

        return phlti

class PHDMDHMethod(Method):
    def __init__(self):
        super().__init__('pHDMDH')

    def __call__(self, X, Y, U, delta_t, use_Berlin, H=None, Q=None):
        # H not needed but used to be in accordance with other methods calling
        n = X.shape[0]
        max_iter = 1000
        J, R, H, Q, e = phdmdh(X, Y, U, H0=H, Q0=Q, delta_t=delta_t, use_Berlin=use_Berlin, max_iter=max_iter)
        phlti = to_phlti(J, R, n=n, E=H, Q=Q, no_feedtrough=True)

        plot_error_over_iter = True
        if plot_error_over_iter:
            plt.figure()
            plt.plot(e, label="rel. Fro error")
            plt.yscale("log")
            plt.xlabel("Iterations")
            plt.ylabel("Rel. Fro norm error")
            plt.savefig(f"error_fro_Bform{use_Berlin}_iter{max_iter}.png")

        return phlti


# methods = [IODMDMethod(), OIMethod(), PHDMDMethod()]<|MERGE_RESOLUTION|>--- conflicted
+++ resolved
@@ -43,11 +43,7 @@
     def __init__(self):
         super().__init__('pHDMD')
 
-<<<<<<< HEAD
-    def __call__(self, X, Y, U, delta_t, H, use_Berlin = None, Q=None):
-=======
-    def __call__(self, X, Y, U, delta_t, H, dXdt=None):
->>>>>>> 80cba1c4
+    def __call__(self, X, Y, U, delta_t, H, dXdt=None, use_Berlin = None, Q=None):
         n = X.shape[0]
         J, R, e = phdmd(X, Y, U, delta_t=delta_t, H=H, dXdt=dXdt)
         phlti = to_phlti(J, R, n=n, E=H, no_feedtrough=True)
