import logging
import os

import numpy as np

import pymor.core.logger

from tqdm import tqdm

from pymor.algorithms.to_matrix import to_matrix
from pymor.vectorarrays.numpy import NumpyVectorSpace
from pymor.operators.numpy import NumpyMatrixOperator
from pymor.reductors.basic import LTIPGReductor
from pymor.basic import project

from phdmd import config

from phdmd.data.generate import generate
from phdmd.data.generate import sim
from phdmd.evaluation.evaluation import h_norm
from phdmd.utils.plotting import plot

<<<<<<< HEAD
from phdmd.utils.preprocess_data import get_Riccati_transform, get_initial_energy_matrix, perturb_initial_energy_matrix

=======
import cProfile
import pstats
from matplotlib import pyplot as plt
import scipy
>>>>>>> 80cba1c4

def main():
    logging.basicConfig()
    logging.getLogger().setLevel(logging.INFO)

    pymor.core.logger.set_log_levels({'pymor': 'WARNING'})

    if not os.path.exists(config.simulations_path):
        os.makedirs(config.simulations_path)

    if not os.path.exists(config.evaluations_path):
        os.makedirs(config.evaluations_path)

    exp = config.mimo_msd_exp
    logging.info(f'Experiment: {exp.name}')

<<<<<<< HEAD
    reduced_orders = np.array(range(2, 102, 10)) # np.array(range(2, 102, 2))
    noise_levels = np.array([None]) # np.array([None, 1e-4, 1e-6])
=======
    reduced_orders = np.array(range(2, 102, 4)) # default: range(2, 102, 2)
    noise_levels = np.array([None, 1e-4, 1e-6])
>>>>>>> 80cba1c4

    num_methods = len(exp.methods) + 1

    h2_norms = np.zeros((len(reduced_orders), num_methods * len(noise_levels)))
    hinf_norms = np.zeros((len(reduced_orders), num_methods * len(noise_levels)))
    labels = np.empty(num_methods * len(noise_levels), dtype=object)
    
    use_energy_weighted_POD = False  #[True, False]
    experiment_name = f'{exp.name}_ePOD{use_energy_weighted_POD}_h_norms'

    error_list = []
    # for use_energy_weighted_POD in use_energy_weighted_PODs:
    for i, noise in enumerate(noise_levels):

        if noise is not None:
            experiment_name_i = experiment_name + f'_noise_{noise:.0e}'
        else:
            experiment_name_i = experiment_name

        if not os.path.exists(config.evaluations_path + '/' + f'{experiment_name_i}.npz'):

            n = exp.fom.order
            use_Berlin = exp.use_Berlin

            H, Q = get_initial_energy_matrix(exp)
            logging.info(f'State dimension n={n}')


            if exp.use_Riccatti_transform:
                T = get_Riccati_transform(exp)

            if exp.perturb_energy_matrix:
                H,Q = perturb_initial_energy_matrix(exp,H,Q) 

            # Set noise for the experiment
            exp.noise = noise
            # Generate/Load training data
            X_train, Y_train, U_train = generate(exp)
            # test data
            U_test, X_test, Y_test = sim(exp.fom, exp.u_test, exp.T_test, exp.x0_test, method=exp.time_stepper)

            if exp.use_Riccatti_transform:
                X_train = T@X_train

            h2_norms_i = np.zeros((len(reduced_orders), num_methods))
            hinf_norms_i = np.zeros((len(reduced_orders), num_methods))

            # POD
            
            if not os.path.exists(config.simulations_path + '/' + exp.name + '_POD.npz') or config.force_simulation:
                logging.info(f'Calculating POD from training data.')
                if use_energy_weighted_POD:
                    VV, S = energy_weighted_POD(X_train,H)
                else:
                    VV, S, _  = np.linalg.svd(X_train, full_matrices=False)
                np.savez(os.path.join(config.simulations_path, exp.name + '_POD.npz'),
                VV=VV, S=S)
            else:
                POD_npz = np.load(os.path.join(config.simulations_path, exp.name + '_POD.npz'))
                VV = POD_npz['VV']
                S = POD_npz['S']

            if use_energy_weighted_POD:
                X_train_projected_energy = VV@np.transpose(VV)@H@X_train
                proj_error_train_energy_fro = np.linalg.norm(X_train - X_train_projected_energy, ord='fro')
                logging.info(f"Frobenius norm of the energy projected error using all singular values: {proj_error_train_energy_fro}")
            else:
                X_train_projected = VV@np.transpose(VV)@X_train
                proj_error_train_fro = np.linalg.norm(X_train - X_train_projected, ord='fro')            
                logging.info(f"Frobenius norm of the projection error using all singular values: {proj_error_train_fro}")
                # proj_error_train_2 = np.linalg.norm(X_train - X_train_projected, ord=2)
            

            for j, r in enumerate(tqdm(reduced_orders)):
                lti_dict = {}

                V = NumpyVectorSpace.from_numpy(VV[:, :r].T, id='STATE')
<<<<<<< HEAD

                # POD with Q lhs
                pg_reductor = LTIPGReductor(exp.fom, V, V)
                lti_pod = pg_reductor.reduce()
                lti_dict['POD'] = lti_pod

                # Transofrm data
                X_train_red = to_matrix(project(NumpyMatrixOperator(X_train, range_id='STATE'), V, None))
                if use_Berlin:
                    H_red = to_matrix(project(NumpyMatrixOperator(H, source_id='STATE', range_id='STATE'), V, V))
                    Q_red = None
                else:
                    Q_red = to_matrix(project(NumpyMatrixOperator(Q, source_id='STATE', range_id='STATE'), V, V))
                    H_red = None

                # Perform methods
                for method in exp.methods:
                    lti = method(X_train_red, Y_train, U_train, exp.delta, use_Berlin=use_Berlin, H=H_red, Q=Q_red)
=======
                if use_energy_weighted_POD:
                    X_train_projected_r = np.transpose(V.to_numpy())@V.to_numpy()@H@X_train
                    # proj_error_train_2_r = np.linalg.norm(X_train - X_train_projected_r, ord=2)
                    proj_error_train_fro_r = np.linalg.norm(X_train - X_train_projected_r, ord='fro')
                    logging.info(f"Frobenius norm of the energy projected error using {r} singular values: {proj_error_train_fro_r}")

                else:
                    X_train_projected_r = np.transpose(V.to_numpy())@V.to_numpy()@X_train
                    # proj_error_train_2_r = np.linalg.norm(X_train - X_train_projected_r, ord=2)
                    proj_error_train_fro_r = np.linalg.norm(X_train - X_train_projected_r, ord='fro')
                    logging.info(f"Frobenius norm of the projection error using {r} singular values: {proj_error_train_fro_r}")

                # Transform data
                if use_energy_weighted_POD:
                    pod_type = "ePOD"
                    VH = NumpyVectorSpace.from_numpy(VV[:, :r].T@H, id='STATE')
                    X_train_red = to_matrix(project(NumpyMatrixOperator(X_train, range_id='STATE'), VH, None))
                    # project initial condition
                    exp.x0_test_red = to_matrix(project(NumpyMatrixOperator(exp.x0_test[:,np.newaxis], range_id='STATE'), VH, None))
                    H_red = np.eye(r)

                    # POD with Q lhs
                    pg_reductor = LTIPGReductor(exp.fom.to_lti(), VH, V)
                    lti_pod = pg_reductor.reduce()
                    lti_dict[pod_type] = lti_pod
                else:      
                    pod_type = "POD"          
                    X_train_red = to_matrix(project(NumpyMatrixOperator(X_train, range_id='STATE'), V, None))
                    # project initial condition
                    exp.x0_test_red = to_matrix(project(NumpyMatrixOperator(exp.x0_test[:,np.newaxis], range_id='STATE'), V, None))
                    H_red = to_matrix(project(NumpyMatrixOperator(H, source_id='STATE', range_id='STATE'), V, V))

                    # POD with Q lhs
                    pg_reductor = LTIPGReductor(exp.fom.to_lti(), V, V)
                    lti_pod = pg_reductor.reduce()
                    lti_dict[pod_type] = lti_pod

                # Perform methods
                for method in exp.methods:
                    if method.name == 'OI' and use_energy_weighted_POD:
                        method.name = 'eOI'
                    elif method.name == 'pHDMD' and use_energy_weighted_POD:
                        method.name = 'epHDMD'
                    elif method.name == 'DMD' and use_energy_weighted_POD:
                        method.name = 'eDMD'
                        
                    lti = method(X_train_red, Y_train, U_train, exp.delta, H_red)
>>>>>>> 80cba1c4
                    lti_dict[method.name] = lti

                    U_red, X_red, Y_red = sim(lti_dict[method.name], exp.u, exp.T, x0 = None, method=exp.time_stepper)
                    plt.figure()
                    plt.plot(np.transpose(Y_train),label="y")
                    plt.plot(np.transpose(Y_red),label="y_red")
                    plt.title(f"MSD model with train data for {method.name}, r={r}")
                    plt.legend()
                    plt.savefig(os.path.join(config.plots_path,f"train_y_r{r}_{pod_type}_{method.name}_noise{noise}.png"))
                    plt.close()

                    U_test_red, X_test_red, Y_test_red = sim(lti_dict[method.name], exp.u_test, exp.T_test, x0 = exp.x0_test_red, method=exp.time_stepper)
                    plt.figure()
                    plt.plot(np.transpose(Y_test),label="y")
                    plt.plot(np.transpose(Y_test_red),label="y_red")
                    plt.title(f"MSD model with test data for {method.name}, r={r}")
                    plt.legend()
                    plt.savefig((os.path.join(config.plots_path,f"test_y_r{r}_{pod_type}_{method.name}_noise{noise}.png")))  

                    X_test_red_rec = V.to_numpy().T@X_test_red
                    X_error_abs = np.abs(X_test - X_test_red_rec)
                    X_error_rel = np.linalg.norm(X_error_abs, axis=0) / np.linalg.norm(X_test, axis=0).mean()
                    # output error
                    Y_error_abs = np.abs(Y_test - Y_test_red)
                    Y_error_rel = Y_error_abs / Y_test.mean()
                    error_dict = {
                        "X_error_abs": X_error_abs,
                        "X_error_rel": X_error_rel,
                        "Y_error_abs": Y_error_abs,
                        "Y_error_rel": Y_error_rel,
                        "method": method.name,
                        "r": r,
                        "noise": noise,
                        "use_energy_weighted_POD": use_energy_weighted_POD,
                    }
                    error_list.append(error_dict)
                    plt.figure()
                    plt.plot(np.transpose(X_error_rel),label="e_rel")
                    plt.title(f"Guitar model, rel. state error 2-norm, r={r}")
                    plt.legend()
                    plt.savefig((os.path.join(config.plots_path,f"error_rel_r{r}_{pod_type}_{method.name}_noise{noise}.png"))) 

                h2, hinf = h_norm(exp.fom, list(lti_dict.values()), list(lti_dict.keys()), compute_hinf=True)
                h2_norms_i[j] = h2
                hinf_norms_i[j] = hinf

            labels_i = np.array(list(lti_dict.keys()))
            np.savez(os.path.join(config.evaluations_path, f'{experiment_name_i}_{pod_type}'), h2_norms=h2_norms_i,
                    hinf_norms=hinf_norms_i, labels=labels_i, reduced_orders=reduced_orders)
        else:
            npzfile = np.load(os.path.join(config.evaluations_path, f'{experiment_name_i}_{pod_type}.npz'))
            h2_norms_i = npzfile['h2_norms']
            hinf_norms_i = npzfile['hinf_norms']
            labels_i = npzfile['labels']
            reduced_orders = npzfile['reduced_orders']

        if noise is not None:
            labels_i = np.core.defchararray.add(labels_i, f' ($s={noise_levels[i]:.0e}$)')

        labels[i * num_methods:(i + 1) * num_methods] = labels_i
        h2_norms[:, i * num_methods:(i + 1) * num_methods] = h2_norms_i
        hinf_norms[:, i * num_methods:(i + 1) * num_methods] = hinf_norms_i


    # save error
    np.savez(os.path.join(config.evaluations_path, f'{experiment_name_i}_{pod_type}_error.npz'), error_list=error_list)

    c = config.colors[:3]
    c = np.tile(c, (len(noise_levels), 1))

    ls = np.array(['-', '-', '-', '--', '--', '--', ':', ':', ':'])

    markers = np.array(['o', 's', 'D'])
    markers = np.tile(markers, len(noise_levels))

    markevery = 10

    if exp.perturb_energy_matrix:
        if isinstance(exp.perturb_value,str):
            add_perturb_name = f"_perturb_{exp.perturb_value}"
        else:
            add_perturb_name = f"_perturb{exp.perturb_value:.0e}"
    else:
        add_perturb_name = ""

    if exp.use_Riccatti_transform:
        add_Ricc_name = f"_Ricc{exp.use_Riccatti_transform}"
    else:
        add_Ricc_name = ""

    add_plot_name = f"_Bform{exp.use_Berlin}_init_{exp.HQ_init_strat}{add_perturb_name}{add_Ricc_name}"

    plot(reduced_orders, h2_norms.T[:, np.newaxis, :], label=labels,
         c=c, ls=ls, marker=markers, markevery=markevery,
         yscale='log', ylabel='$\mathcal{H}_2$ error', grid=True, subplots=False,
         xlabel='Reduced order', fraction=1, name=f'{experiment_name}_h2_{add_plot_name}')


def profile_run(code_name_string='main()'):
    prof = cProfile.Profile()
    prof.run(code_name_string)
    prof.dump_stats(f"profile_output_{code_name_string.replace('(','').replace(')','')}.prof")

    stream = open(f"profile_output_{code_name_string.replace('(','').replace(')','')}.txt", 'w')
    stats = pstats.Stats(f"profile_output_{code_name_string.replace('(','').replace(')','')}.prof", stream=stream)
    stats.sort_stats('cumtime')
    stats.print_stats()


def energy_weighted_POD(X_train,H):
    if X_train.shape[0] < X_train.shape[1]:
        # eigenvalue decomposition of size nxn
        # weight with energy matrix
        X_train_weighted = H@(X_train@np.transpose(X_train))
        sing_vals, sing_vecs = np.linalg.eig(X_train_weighted)
        # sort in descending order
        sort_idx = np.argsort(sing_vals)[::-1]
        sing_vecs = np.linalg.solve(H,sing_vecs[:,sort_idx])
        # norm the basis with respect to H scalar product
        weighting_values = np.transpose(sing_vecs)@H@sing_vecs
        weighting_values = np.diag(1/np.sqrt(np.diag(weighting_values)))
        sing_vecs = sing_vecs@weighting_values
        # sort singular values in descending order
        sing_vals = sing_vals[sort_idx]
        print(sing_vecs)

    else:
        # eigenvalue decomposition of size n_txn_t
        # weight energy matrix
        X_train_weighted = np.transpose(X_train)@H@X_train
        # sing_vals, sing_vecs = np.linalg.eig(X_train_weighted)
        # solve eigenvalue problem of symmetric matrix
        sing_vals, sing_vecs = scipy.linalg.eigh(X_train_weighted)
        # sort in descending order
        sort_idx = np.argsort(sing_vals)[::-1]
        sing_vals = sing_vals[sort_idx]
        sing_vecs = sing_vecs[:,sort_idx]
        # convert to left-hand singular values
        sing_vals[sing_vals < 1e-10] = np.inf # mask small singular values as invalid (prevent divide by zero error)
        sing_vals = np.ma.masked_invalid(sing_vals)
        sing_vecs = X_train@sing_vecs@np.diag(1/np.sqrt(sing_vals))
        print(sing_vecs)

    # bool_list = []
    # for i in range(X_train.shape[1]):
    #     if np.transpose(X_train[:,i])@H@X_train[:,i] >= 0:
    #         bool_list.append(True)
    #     else:
    #         bool_list.append(False)

    if np.iscomplex(sing_vecs).any():
        # take only real part of basis matrix
        sing_vecs = np.real(sing_vecs)
    VV = sing_vecs
    S = sing_vals

    return VV, S


if __name__ == "__main__":
    profile_run('main()')
    print('debug stop')<|MERGE_RESOLUTION|>--- conflicted
+++ resolved
@@ -20,15 +20,12 @@
 from phdmd.evaluation.evaluation import h_norm
 from phdmd.utils.plotting import plot
 
-<<<<<<< HEAD
-from phdmd.utils.preprocess_data import get_Riccati_transform, get_initial_energy_matrix, perturb_initial_energy_matrix
-
-=======
 import cProfile
 import pstats
 from matplotlib import pyplot as plt
 import scipy
->>>>>>> 80cba1c4
+from phdmd.utils.preprocess_data import get_Riccati_transform, get_initial_energy_matrix, perturb_initial_energy_matrix
+
 
 def main():
     logging.basicConfig()
@@ -45,13 +42,8 @@
     exp = config.mimo_msd_exp
     logging.info(f'Experiment: {exp.name}')
 
-<<<<<<< HEAD
     reduced_orders = np.array(range(2, 102, 10)) # np.array(range(2, 102, 2))
     noise_levels = np.array([None]) # np.array([None, 1e-4, 1e-6])
-=======
-    reduced_orders = np.array(range(2, 102, 4)) # default: range(2, 102, 2)
-    noise_levels = np.array([None, 1e-4, 1e-6])
->>>>>>> 80cba1c4
 
     num_methods = len(exp.methods) + 1
 
@@ -129,12 +121,17 @@
                 lti_dict = {}
 
                 V = NumpyVectorSpace.from_numpy(VV[:, :r].T, id='STATE')
-<<<<<<< HEAD
-
-                # POD with Q lhs
-                pg_reductor = LTIPGReductor(exp.fom, V, V)
-                lti_pod = pg_reductor.reduce()
-                lti_dict['POD'] = lti_pod
+                if use_energy_weighted_POD:
+                    X_train_projected_r = np.transpose(V.to_numpy())@V.to_numpy()@H@X_train
+                    # proj_error_train_2_r = np.linalg.norm(X_train - X_train_projected_r, ord=2)
+                    proj_error_train_fro_r = np.linalg.norm(X_train - X_train_projected_r, ord='fro')
+                    logging.info(f"Frobenius norm of the energy projected error using {r} singular values: {proj_error_train_fro_r}")
+
+                else:
+                    X_train_projected_r = np.transpose(V.to_numpy())@V.to_numpy()@X_train
+                    # proj_error_train_2_r = np.linalg.norm(X_train - X_train_projected_r, ord=2)
+                    proj_error_train_fro_r = np.linalg.norm(X_train - X_train_projected_r, ord='fro')
+                    logging.info(f"Frobenius norm of the projection error using {r} singular values: {proj_error_train_fro_r}")
 
                 # Transofrm data
                 X_train_red = to_matrix(project(NumpyMatrixOperator(X_train, range_id='STATE'), V, None))
@@ -144,23 +141,6 @@
                 else:
                     Q_red = to_matrix(project(NumpyMatrixOperator(Q, source_id='STATE', range_id='STATE'), V, V))
                     H_red = None
-
-                # Perform methods
-                for method in exp.methods:
-                    lti = method(X_train_red, Y_train, U_train, exp.delta, use_Berlin=use_Berlin, H=H_red, Q=Q_red)
-=======
-                if use_energy_weighted_POD:
-                    X_train_projected_r = np.transpose(V.to_numpy())@V.to_numpy()@H@X_train
-                    # proj_error_train_2_r = np.linalg.norm(X_train - X_train_projected_r, ord=2)
-                    proj_error_train_fro_r = np.linalg.norm(X_train - X_train_projected_r, ord='fro')
-                    logging.info(f"Frobenius norm of the energy projected error using {r} singular values: {proj_error_train_fro_r}")
-
-                else:
-                    X_train_projected_r = np.transpose(V.to_numpy())@V.to_numpy()@X_train
-                    # proj_error_train_2_r = np.linalg.norm(X_train - X_train_projected_r, ord=2)
-                    proj_error_train_fro_r = np.linalg.norm(X_train - X_train_projected_r, ord='fro')
-                    logging.info(f"Frobenius norm of the projection error using {r} singular values: {proj_error_train_fro_r}")
-
                 # Transform data
                 if use_energy_weighted_POD:
                     pod_type = "ePOD"
@@ -195,8 +175,7 @@
                     elif method.name == 'DMD' and use_energy_weighted_POD:
                         method.name = 'eDMD'
                         
-                    lti = method(X_train_red, Y_train, U_train, exp.delta, H_red)
->>>>>>> 80cba1c4
+                    lti = method(X_train_red, Y_train, U_train, exp.delta, use_Berlin=use_Berlin, H=H_red, Q=Q_red)
                     lti_dict[method.name] = lti
 
                     U_red, X_red, Y_red = sim(lti_dict[method.name], exp.u, exp.T, x0 = None, method=exp.time_stepper)
